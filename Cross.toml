--- conflicted
+++ resolved
@@ -1,10 +1,7 @@
 [build.env]
-<<<<<<< HEAD
 passthrough = [
+    "CARGO_TERM_COLOR",
     "PROPTEST_CASES",
     "RANDOMIZED_RUNS",
     "RUSTFLAGS",
-]
-=======
-passthrough = ["CARGO_TERM_COLOR", "PROPTEST_CASES", "RANDOMIZED_RUNS"]
->>>>>>> 45c30885
+]